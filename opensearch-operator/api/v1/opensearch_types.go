--- conflicted
+++ resolved
@@ -49,16 +49,12 @@
 	// Additional volumes to mount to all pods in the cluster
 	AdditionalVolumes []AdditionalVolume `json:"additionalVolumes,omitempty"`
 	// Populate opensearch keystore before startup
-<<<<<<< HEAD
 	Keystore             []KeystoreValue      `json:"keystore,omitempty"`
 	SnapshotRepositories []SnapshotRepoConfig `json:"snapshotRepositories,omitempty"`
-=======
-	Keystore []KeystoreValue `json:"keystore,omitempty"`
 	// Set security context for the cluster pods
 	PodSecurityContext *corev1.PodSecurityContext `json:"podSecurityContext,omitempty"`
 	// Set security context for the cluster pods' container
 	SecurityContext *corev1.SecurityContext `json:"securityContext,omitempty"`
->>>>>>> 4fdcd2ae
 }
 
 type InitHelperConfig struct {
