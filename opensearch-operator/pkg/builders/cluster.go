--- conflicted
+++ resolved
@@ -22,15 +22,10 @@
 /// package that declare and build all the resources that related to the OpenSearch cluster ///
 
 const (
-<<<<<<< HEAD
 	ConfigurationChecksumAnnotation      = "opster.io/config"
+	DefaultDiskSize                      = "30Gi"
 	securityconfigChecksumAnnotation     = "securityconfig/checksum"
 	snapshotRepoConfigChecksumAnnotation = "snapshotrepoconfig/checksum"
-=======
-	ConfigurationChecksumAnnotation  = "opster.io/config"
-	DefaultDiskSize                  = "30Gi"
-	securityconfigChecksumAnnotation = "securityconfig/checksum"
->>>>>>> 4fdcd2ae
 )
 
 func NewSTSForNodePool(
