--- conflicted
+++ resolved
@@ -74,8 +74,4 @@
 
   image: 
     repository: "gcr.io/kubebuilder/kube-rbac-proxy"
-<<<<<<< HEAD
     tag: "v0.11.0"
-=======
-    tag: "v0.12.0"
->>>>>>> 96b161a0
