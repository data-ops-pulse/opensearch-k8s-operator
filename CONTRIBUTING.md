- [Contributing to the OpenSearch K8S Operator](#contributing-to-the-opensearch-k8s-operator)
  - [First Things First](#first-things-first)
  - [Ways to Contribute](#ways-to-contribute)
    - [Feature Requests](#feature-requests)
    - [Reporting bugs](#reporting-bugs)
    - [Contributing Code](#contributing-code)
  - [Developer Certificate of Origin](#developer-certificate-of-origin)
  - [Review Process](#review-process)
  - [Writing tests](#writing-tests)
    - [Functional tests](#functional-tests)

# Contributing to the OpenSearch K8S Operator

The OpenSearch K8S Operator is a community project that is built and maintained by people just like **you**. We're glad you're interested in helping out. There are several different ways you can do it, but before we talk about that, let's talk about how to get started.

## First Things First

1. **When in doubt, open an issue** - For almost any type of contribution, the first step is opening an issue. Even if you think you already know what the solution is, writing down a description of the problem you're trying to solve will help everyone get context when they review your pull request. If it's truly a trivial change (e.g. spelling error), you can skip this step -- but as the subject says, when in doubt, [open an issue](https://github.com/Opster/opensearch-k8s-operator/issues).

2. **Only submit your own work**  (or work you have sufficient rights to submit) - Please make sure that any code or documentation you submit is your work or you have the rights to submit. We respect the intellectual property rights of others, and as part of contributing, we'll ask you to sign your contribution with a "Developer Certificate of Origin" (DCO) that states you have the rights to submit this work and you understand we'll use your contribution. There's more information about this topic in the [DCO section](#developer-certificate-of-origin).

## Ways to Contribute

There are several ways you can contribute to this project:

### Feature Requests

If you've thought of a way that the OpenSearch K8S Operator could be better, we want to hear about it. We track feature requests using GitHub, so please feel free to open an issue which describes the feature you would like to see, why you need it, and how it should work.

### Reporting bugs

If you have the time and infrastructure, please test the operator in different environments and with different usecases. Should you find a bug, please report it using the GitHub issue tracker. Please provide the following information in your report:

- Your environment (cloud provider, k8s distribution, etc.)
- A description what you did, what you expected to happen and what actually happened
- Your cluster spec YAML (if possible reduced to a minimal testcase) to allow others to reproduce your problem
- Any relevant kubectl outputs
- Operator logs if they have relevant information
- Opensearch and dashboards logs if they relevant information

### Contributing Code

As with other types of contributions, the first step is to [**open an issue on GitHub**](https://github.com/opensearch-project/OpenSearch/issues/new/choose). Opening an issue before you make changes makes sure that someone else isn't already working on that particular problem. It also lets us all work together to find the right approach before you spend a bunch of time on a PR. So again, when in doubt, open an issue.

Please see the [developer docs](./docs/developing.md) for details.

## Developer Certificate of Origin

The OpenSearch K8S Operator is an open source product released under the Apache 2.0 license (see either [the Apache site](https://www.apache.org/licenses/LICENSE-2.0) or the [LICENSE.txt file](./LICENSE.txt)). The Apache 2.0 license allows you to freely use, modify, distribute, and sell your own products that include Apache 2.0 licensed software.

We respect intellectual property rights of others and we want to make sure all incoming contributions are correctly attributed and licensed. A Developer Certificate of Origin (DCO) is a lightweight mechanism to do that.

The DCO is a declaration attached to every contribution made by every developer. In the commit message of the contribution, the developer simply adds a `Signed-off-by` statement and thereby agrees to the DCO, which you can find below or at [DeveloperCertificate.org](http://developercertificate.org/).

```text
Developer's Certificate of Origin 1.1

By making a contribution to this project, I certify that:

(a) The contribution was created in whole or in part by me and I
    have the right to submit it under the open source license
    indicated in the file; or

(b) The contribution is based upon previous work that, to the
    best of my knowledge, is covered under an appropriate open
    source license and I have the right under that license to
    submit that work with modifications, whether created in whole
    or in part by me, under the same open source license (unless
    I am permitted to submit under a different license), as
    Indicated in the file; or

(c) The contribution was provided directly to me by some other
    person who certified (a), (b) or (c) and I have not modified
    it.

(d) I understand and agree that this project and the contribution
    are public and that a record of the contribution (including
    all personal information I submit with it, including my
    sign-off) is maintained indefinitely and may be redistributed
    consistent with this project or the open source license(s)
    involved.
<<<<<<< HEAD
 ```
=======
```
>>>>>>> bce06fb9

We require that every contribution to OpenSearch is signed with a Developer Certificate of Origin. Additionally, please use your real name. We do not accept anonymous contributors nor those utilizing pseudonyms.

Each commit must include a DCO which looks like this

```text
Signed-off-by: Jane Smith <jane.smith@email.com>
```

You may type this line on your own when writing your commit messages. However, if your user.name and user.email are set in your git configs, you can use `-s` or `--signoff` to add the `Signed-off-by` line to the end of the commit message.

## Review Process

We deeply appreciate everyone who takes the time to make a contribution. We will review all contributions as quickly as possible. As a reminder, [opening an issue](https://github.com/Opster/opensearch-k8s-operator) discussing your change before you make it is the best way to smooth the PR process. This will prevent a rejection because someone else is already working on the problem, or because the solution is incompatible with the architectural direction.

During the PR process, expect that there will be some back-and-forth. Please try to respond to comments in a timely fashion, and if you don't wish to continue with the PR, let us know. If a PR takes too many iterations for its complexity or size, we may reject it. Additionally, if you stop responding we may close the PR as abandoned. In either case, if you feel this was done in error, please add a comment on the PR.

If we accept the PR, a [maintainer](MAINTAINERS.md) will merge your change and usually take care of backporting it to appropriate branches ourselves.

If we reject the PR, we will close the pull request with a comment explaining why. This decision isn't always final: if you feel we have misunderstood your intended change or otherwise think that we should reconsider then please continue the conversation with a comment on the PR and we'll do our best to address any further points you raise.

## Writing tests

Testing our code is an essential part of development. It ensures the features we develop are working as intended and that we did not break an existing feature or logic with our changes (also called regression tests). This project uses the following types of tests:

- Unit tests: These test a single function in isolation. They are implemented as normal go tests.
- Integration tests: These test an entire component of the operator and its interaction with kubernetes. We use [envtest](https://book.kubebuilder.io/reference/envtest.html) to provide a minimal kubernetes api-server and verify the component under test creates/updates kubernetes objects as expected.
- Functional tests: These test the operator as a whole and are used to verify interaction with a real kubernetes and opensearch cluster.

As a base rule: Every change you make should be covered by a unit or integration test. Choose an integration test if your function/component interacts with kubernetes, otherwise a unit tests with optional mocks is the way to go. If the change you make does not really have logic, you should still implement a simple test to act as a regression test to make sure this feature is not later on inadvertently crippeled or that a bug is not reintroduced.

### Functional tests

Functional tests look at the operator as a whole. They are intended to test functionality that requires a complete kubernetes cluster (and not just an api-server)  Whereas the unit and integration tests are part of the operator code (as `*_test.go` files), the functional tests are implemented as a separate go module (in the `opensearch-operator/functionaltests` directory) but still use the normal go testing mechanisms (meaning they can be run with `go test`).

The flow of the functional tests is as follows:

1. Setup a k3d cluster
2. Build the docker image for the current operator code
3. Deploy the operator using helm
4. Run `go test`. Each test follows the same structure:
   1. Deploy an `OpenSearchCluster` object
   2. Wait for and verify conditions in kubernetes and/or opensearch
   3. Tear down the opensearch cluster

The flow is implemented as a Github Actions Workflow that is run for each pull request automatically. In addition you can run them locally by using the script `execute_tests.sh` in the directory `opensearch-operator/functionaltests`. You will need k3d and helm installed on your system.

For each functional test two files are needed: A go file with the test code (`<testname>_test.go`) and a yaml file with the needed kubernetes objects (`<testname>.yaml`).

The functionaltests module has some helper functions:

- `CreateKubernetesObjects(name string)`: Reads in a yaml file `<name>.yaml` and creates the kubernetes objects defined in it
- `Cleanup(name string)`: Reads in a yaml file `<name>.yaml` and deletes the kubernetes objects defined in it
- `ExposePodViaNodePort(selector map[string]string, namespace string, nodePort, targetPort int32)`: Creates a NodePort service to expose pods outside the k3d cluster (use a port in range `30000-30005`)
- `CleanUpNodePort(namespace string, nodePort int32)`: Deletes a NodePort service

When adding new tests plase try to follow the same structure as existing tests. Also keep in mind that functional tests take a lot longer to run than a unit test, as such only add them if needed.<|MERGE_RESOLUTION|>--- conflicted
+++ resolved
@@ -79,11 +79,7 @@
     sign-off) is maintained indefinitely and may be redistributed
     consistent with this project or the open source license(s)
     involved.
-<<<<<<< HEAD
- ```
-=======
 ```
->>>>>>> bce06fb9
 
 We require that every contribution to OpenSearch is signed with a Developer Certificate of Origin. Additionally, please use your real name. We do not accept anonymous contributors nor those utilizing pseudonyms.
 
