# Operator Custom Resource Reference Guide

Custom resources are extensions of the Kubernetes API.

A resource is an endpoint in the Kubernetes API that stores a collection of API objects of a certain kind; for example, the built-in pods resource contains a collection of Pod objects.
A [Custom Resource](https://kubernetes.io/docs/concepts/extend-kubernetes/api-extension/custom-resources/) is an extension of the Kubernetes API, many core Kubernetes functions are now built using custom resources, making Kubernetes more modular.
Cluster admins can update custom resources independently of the cluster itself. Once a custom resource is installed, users can create and access its objects using kubectl, just as they do for built-in resources like Pods.

The CustomResourceDefinition API resource allows you to define custom resources. Defining a CRD object creates a new custom resource with a name and schema that you specify. The Kubernetes API serves and handles the storage of your custom resource. Every resource is build from `KGV` that stands for Group Version Resource and this is what drives the Kubernetes API Server structure. 
The `OpensearchCLuster` CRD is representing an Opensearch cluster.


Our CRD is Defined by kind: `OpenSearchCluster`,group: `opensearch.opster.io` and version `v1`.
<table>
    <thead>
        <tr>
            <th>Name</th>
            <th>Type</th>
            <th>Description</th>
            <th>Required</th>
        </tr>
    </thead>
    <tbody><tr>
      <td><b>apiVersion</b></td>
      <td>string</td>
      <td>opensearch.opster.io/v1</td>
      <td>true</td>
      </tr>
      <tr>
      <td><b>kind</b></td>
      <td>string</td>
      <td>OpenSearchCluster</td>
      <td>true</td>
      </tr>
      <tr>
      <td><b>metadata</b></td>
      <td>object</td>
      <td>Refer to the Kubernetes API documentation for the fields of the `metadata` field.</td>
      <td>true</td>
      </tr><tr>
        <td><b>spec</b></td>
        <td>object</td>
        <td>ClusterSpec defines the desired state of OpenSearchSpec</td>
        <td>true</td>
      </tr><tr>
        <td><b>status</b></td>
        <td>object</td>
        <td>OpensearchClusterStatus defines the observed state of ClusterStatus. include ComponentsStatus that saves and share necessary state of the operator components.  </td>
        <td>true</td>
      </tr></tbody>
</table>
<h3 id="OpensearchClusterSPec">
  OpensearchCluster.spec
</h3>



ClusterSpec defines the desired state of OpensearchCluster

<table>
    <thead>
        <tr>
            <th>Name</th>
            <th>Type</th>
            <th>Description</th>
            <th>Required</th>
        </tr>
    </thead>
    <tbody><tr>
        <td><b>general</b></td>
        <td>object</td>
        <td>Opensearch general configuration</td>
        <td>true</td>
      </tr><tr>
        <td><b>Bootstrap</b></td>
        <td>object</td>
        <td>Bootstrap pod configuration</td>
        <td>false</td>
      </tr><tr>
        <td><b>Dashboards</b></td>
        <td>object</td>
        <td>Opensearch-dashboards configuration</td>
        <td>false</td>
      </tr><tr>
        <td><b>confMgmt</b></td>
        <td>object</td>
        <td>Config object to enable additional OpensearchOperator features/components</td>
        <td>false</td>
      </tr><tr>
        <td><b>security</b></td>
        <td>object</td>
        <td>Defined security reconciler configuration</td>
        <td>false</td>
      </tr><tr>
        <td><b>nodePools</b></td>
        <td>[]object</td>
        <td>List of objects that define the different nodePools in an OpensearchCluster. Each nodePool represents a group of nodes with the same opensearch roles and resources. Each nodePool is deployed as a Kubernetes StatefulSet. Together they form the opensearch cluster.</td>
        <td>true</td>
      </tr><tr>
        <td><b>initHelper</b></td>
        <td>object</td>
        <td>InitHelper image configuration</td>
        <td>false</td>
      </tr>
</table>



<h3 id="GeneralConfig">
  GeneralConfig
</h3>

GeneralConfig defines global Opensearch cluster configuration 

<table>
    <thead>
        <tr>
            <th>Name</th>
            <th>Type</th>
            <th>Description</th>
            <th>Required</th>
            <th>default</th>
        </tr>
    </thead>
    <tbody><tr>
        <td><b>httpPort</b></td>
        <td>int32</td>
        <td>http exposure port</td>
        <td>false</td>
        <td>9200</td>
      </tr><tr>
        <td><b>vendor</b></td>
        <td>string</td>
        <td>Vendor distribution to use for the cluster, currently only opensearch is supported</td>
        <td>false</td>
        <td>opensearch</td>
      </tr><tr>
        <td><b>version</b></td>
        <td>string</td>
        <td>Version of opensearch to deploy</td>
        <td>false</td>
        <td>latest</td>
      </tr><tr>
        <td><b>ServiceAccount</b></td>
        <td>string</td>
        <td>k8s service account name</td>
        <td>false</td>
        <td>cluster name</td>
      </tr><tr>
        <td><b>ServiceName</b></td>
        <td>string</td>
        <td>Name to use for the k8s service to expose the cluster internally</td>
        <td>false</td>
        <td>cluster name</td>
      </tr><tr>
        <td><b>SetVMMaxMapCount</b></td>
        <td>bool</td>
        <td>will add VMmaxMapCount</td>
        <td>false</td>
        <td></td>
      </tr><tr>
        <td><b>additionalConfig</b></td>
        <td>string</td>
        <td>Added extra items to opensearch.yml</td>
        <td>string</td>
        <td></td>
      </tr><tr>
        <td><b>labels</b></td>
        <td>map[string]string</td>
        <td>add user defined labels to nodePool</td>
        <td>false</td>
        <td> - </td>
      </tr><tr>
        <td><b>env</b></td>
        <td>[]corev1.Env</td>
        <td>add user defined environment variables to nodePool</td>
        <td>false</td>
        <td> - </td>
      </tr><tr>
<<<<<<< HEAD
        <td><b>DefaultRepo</b></td>
        <td>string</td>
        <td>Default image repository to use</td>
=======
        <td><b>keystore</b></td>
        <td>[]opsterv1.KeystoreValue</td>
        <td>List of objects that define secret values that will populate the opensearch keystore.</td>
>>>>>>> bf2ca7b3
        <td>false</td>
        <td> - </td>
      </tr>
</table>

<h3 id="GeneralConfig">
  Bootstrap
</h3>

Bootstrap defines Opensearch bootstrap pod configuration

<table>
    <thead>
        <tr>
            <th>Name</th>
            <th>Type</th>
            <th>Description</th>
            <th>Required</th>
            <th>default</th>
        </tr>
    </thead>
    <tbody><tr>
        <td><b>resources</b></td>
        <td>corev1.ResourceRequirements</td>
        <td>Define Opensearch bootstrap pod resources</td>
        <td>false</td>
        <td>-</td>
      </tr><tr>
        <td><b>tolerations</b></td>
        <td>[]corev1.Toleration</td>
        <td>add toleration to bootstrap pod</td>
        <td>false</td>
        <td>-</td>
      </tr><tr>
        <td><b>nodeSelector</b></td>
        <td>map[string]string</td>
        <td>Add NodeSelector to bootstrap pod</td>
        <td>false</td>
        <td>-</td>
      </tr><tr>
        <td><b>affinity</b></td>
        <td>corev1.Affinity</td>
        <td>add affinity to bootstrap pod</td>
        <td>false</td>
        <td>-</td>
      </tr><tr>
        <td><b>jvm</b></td>
        <td>string</td>
        <td>JVM args. Use this to define heap size</td>
        <td>false</td>
        <td>-Xmx512M -Xms512M<td>
      </tr>
</table>

<h3 id="GeneralConfig">
  Dashboards
</h3>

Dashboards defines Opensearch-Dashboard configuration and deployment

<table>
    <thead>
        <tr>
            <th>Name</th>
            <th>Type</th>
            <th>Description</th>
            <th>Required</th>
            <th>default</th>
        </tr>
    </thead>
    <tbody><tr>
        <td><b>enable</b></td>
        <td>bool</td>
        <td>if true, will deploy Opensearch-dashboards with the cluster</td>
        <td>false</td>
        <td>false</td>
      </tr><tr>
        <td><b>replicas</b></td>
        <td>int</td>
        <td>defines Opensearch-Dashboards deployment's replicas</td>
        <td>true</td>
        <td>1</td>
      </tr><tr>
        <td><b>resources</b></td>
        <td>corev1.ResourceRequirements</td>
        <td> Define Opensearch-Dashboard resources </td>
        <td>false</td>
        <td>Default Opensearch-dashboard resources</td>
      </tr><tr>
        <td><b>version</b></td>
        <td>string</td>
        <td>Opensearch-dashboards version</td>
        <td>false</td>
        <td>latest</td>
      </tr><tr>
        <td><b>Tls</b></td>
        <td>DashboardsTlsConfig</td>
        <td>defining Dashbaord TLS configuration</td>
        <td>false</td>
        <td>false</td>
      </tr><tr>
      </tr><tr>
        <td><b>env</b></td>
        <td>[]corev1.Env</td>
        <td>add user defined environment variables to dashboard app</td>
        <td>false</td>
        <td> - </td>
      </tr><tr>
      </tr><tr>
        <td><b>image</b></td>
        <td>string</td>
        <td>Define Opensearch-dashboards image</td>
        <td>false</td>
        <td> - </td>
      </tr><tr>
      </tr><tr>
        <td><b>imagePullPolicy</b></td>
        <td>corev1.PullPolicy</td>
        <td>Define Opensearch-dashboards image pull policy</td>
        <td>false</td>
        <td> - </td>
      </tr><tr>
      </tr><tr>
        <td><b>imagePullSecrets</b></td>
        <td>corev1.LocalObjectReference</td>
        <td>Define Opensearch-dashboards image pull secrets</td>
        <td>false</td>
        <td> - </td>
      </tr><tr>
      <td><b>tolerations</b></td>
        <td>[]corev1.Toleration</td>
        <td>Adds toleration to dashboard pods</td>
        <td>false</td>
        <td>-</td>
      </tr><tr>
        <td><b>nodeSelector</b></td>
        <td>map[string]string</td>
        <td>Adds NodeSelector to dashboard pods</td>
        <td>false</td>
        <td>-</td>
      </tr><tr>
        <td><b>affinity</b></td>
        <td>corev1.Affinity</td>
        <td>Adds affinity to dashboard pods</td>
        <td>false</td>
        <td>-</td>
      </tr>
</table>


<h3 id="GeneralConfig">
  NodePools
</h3>

Every NodePool is defining different Opensearch Nodes StatefulSet 

<table>
    <thead>
        <tr>
            <th>Name</th>
            <th>Type</th>
            <th>Description</th>
            <th>Required</th>
            <th>default</th>
        </tr>
    </thead>
    <tbody><tr>
        <td><b>component</b></td>
        <td>string</td>
        <td>statefulset name - will create $cluster-name-$component STS </td>
        <td>true</td>
        <td>-</td>
      </tr><tr>
        <td><b>replicas</b></td>
        <td>int</td>
        <td>defines NodePool deployment's replicas</td>
        <td>true</td>
        <td>1</td>
      </tr><tr>
        <td><b>diskSize</b></td>
        <td>string</td>
        <td> nodePool data disk size </td>
        <td>true</td>
        <td> - </td>
      </tr><tr>
        <td><b>NodeSelector</b></td>
        <td>map[string]string</td>
        <td>add NodeSelector to nodePool</td>
        <td>false</td>
        <td> - </td>
      </tr><tr>
      </tr><tr>
        <td><b>Tls</b></td>
        <td>DashboardsTlsConfig</td>
        <td>defining Dashbaord TLS configuration</td>
        <td>false</td>
        <td>false</td>
      </tr><tr>
      </tr><tr>
        <td><b>resources</b></td>
        <td>corev1.ResourceRequirements</td>
        <td> Define NodePool resources </td>
        <td>false</td>
        <td></td>
      </tr><tr>
      </tr><tr>
        <td><b>roles</b></td>
        <td>[]string </td>
        <td>List of OpenSearch roles to assign to the nodePool</td>
        <td>true</td>
        <td> - </td>
      </tr><tr>
      </tr><tr>
        <td><b>JVM</b></td>
        <td>string</td>
        <td>JVM args. Use this to define heap size (recommendation: Set to half of memory request)</td>
        <td>false</td>
        <td>-Xmx512M -Xms512M</td>
      </tr><tr>
      </tr><tr>
        <td><b>Affinity</b></td>
        <td>corev1.Affinity</td>
        <td>add affinity to nodePool</td>
        <td>false</td>
        <td> - </td>
      </tr><tr>
      </tr><tr>
        <td><b>Tolerations</b></td>
        <td>[]corev1.Toleration</td>
        <td>add toleration to nodePool</td>
        <td>false</td>
        <td> - </td>
      </tr><tr>
      </tr><tr>
        <td><b>topologySpreadConstraints</b></td>
        <td>[]corev1.TopologySpreadConstraint</td>
        <td>add topology spread contraints to nodePool</td>
        <td>false</td>
        <td> - </td>
      </tr>
</table>

<h3 id="InitHelperConfig">
  InitHelperConfig
</h3>

InitHelperConfig defines global Opensearch InitHelper image configuration

<table>
    <thead>
        <tr>
            <th>Name</th>
            <th>Type</th>
            <th>Description</th>
            <th>Required</th>
            <th>default</th>
        </tr>
    </thead>
    <tbody><tr>
        <td><b>image</b></td>
        <td>string</td>
        <td>Define InitHelper image</td>
        <td>false</td>
        <td>public.ecr.aws/opsterio/busybox</td>
      </tr><tr>
      </tr><tr>
        <td><b>imagePullPolicy</b></td>
        <td>corev1.PullPolicy</td>
        <td>Define InitHelper image pull policy</td>
        <td>false</td>
        <td> - </td>
      </tr><tr>
<<<<<<< HEAD
        <td><b>version</b></td>
        <td>string</td>
        <td>Version of InitHelper (busybox) image to deploy</td>
        <td>false</td>
        <td>1.27.2-buildx</td>
       </tr>
=======
</table>

<h3 id="GeneralConfig">
  Keystore
</h3>

Every Keystore Value defines a secret to pull secrets from. 

<table>
    <thead>
        <tr>
            <th>Name</th>
            <th>Type</th>
            <th>Description</th>
            <th>Required</th>
            <th>default</th>
        </tr>
    </thead>
    <tbody>
      <tr>
        <td><b>secret</b></td>
        <td>corev1.LocalObjectReference</td>
        <td>Define secret that contains key value pairs</td>
        <td>true</td>
        <td>-</td>
      </tr>
      <tr>
        <td><b>keyMappings</b></td>
        <td>map</td>
        <td>Define key mappings from secret to keystore entry. Example: "old: new" creates a keystore entry "new" with the value from the secret entry "old". When a map is provided, only the specified keys are loaded from the secret, so use "key: key" to load a key that should not be renamed.</td>
        <td>false</td>
        <td>-</td>
      </tr>
>>>>>>> bf2ca7b3
</table><|MERGE_RESOLUTION|>--- conflicted
+++ resolved
@@ -177,15 +177,13 @@
         <td>false</td>
         <td> - </td>
       </tr><tr>
-<<<<<<< HEAD
         <td><b>DefaultRepo</b></td>
         <td>string</td>
         <td>Default image repository to use</td>
-=======
+      </tr><tr>
         <td><b>keystore</b></td>
         <td>[]opsterv1.KeystoreValue</td>
         <td>List of objects that define secret values that will populate the opensearch keystore.</td>
->>>>>>> bf2ca7b3
         <td>false</td>
         <td> - </td>
       </tr>
@@ -458,14 +456,12 @@
         <td>false</td>
         <td> - </td>
       </tr><tr>
-<<<<<<< HEAD
         <td><b>version</b></td>
         <td>string</td>
         <td>Version of InitHelper (busybox) image to deploy</td>
         <td>false</td>
         <td>1.27.2-buildx</td>
        </tr>
-=======
 </table>
 
 <h3 id="GeneralConfig">
@@ -499,5 +495,4 @@
         <td>false</td>
         <td>-</td>
       </tr>
->>>>>>> bf2ca7b3
 </table>