--- conflicted
+++ resolved
@@ -311,7 +311,6 @@
     pluginsList: ["repository-s3","https://github.com/aiven/prometheus-exporter-plugin-for-opensearch/releases/download/1.3.0.0/prometheus-exporter-1.3.0.0.zip"]
 ```
 
-<<<<<<< HEAD
 ## Custom init helper
 The initHelper is an image used during cluster setup. By default OpensearchOperator creates an init container with that image (_public.ecr.aws/opsterio/busybox:1.27.2-buildx_), according to change that behaviour and use a custom image, follow the instructions. Globally used image repository is set using the `DefaultRepo` option:
 
@@ -333,7 +332,6 @@
 ```
 
 
-=======
 ## Add secrets to keystore
 
 Since some OpenSearch features (e.g. plugins) need secrets in the OpenSearch Keystore, you can populate the keystore using Kubernetes secrets.
@@ -367,7 +365,6 @@
         password: s3.client.default.secret_key
 ```
 
->>>>>>> bf2ca7b3
 ## Nodepools and Scaling
 OpenSearch clusters can be composed of one or more node pools, with each representing a logical group or unified roles. Each node pool can have its own resources, and will have autonomic StatefulSets and services.
 
